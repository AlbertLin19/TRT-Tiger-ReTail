--- conflicted
+++ resolved
@@ -29,14 +29,9 @@
 <div class="gallery_back container-fluid mb-3">
   <br>
   <div class="container">
-<<<<<<< HEAD
-    <div id="gallery_title">Items for Sale
-    </div>
-    <p>Purchase items here! To manage purchases and sell your own items, visit the actions tab. Check out our FAQ for more!</p>
-=======
     <div class="d-none d-lg-block" id="gallery_title"> Items for Sale </div>
     <div class="d-lg-none d-md-block" id="gallery_title_small"> Items for Sale</div>
->>>>>>> 7941a23b
+    <p>Purchase items here! To manage purchases and sell your own items, visit the actions tab. Check out our FAQ for more!</p>
     <hr>
     <br>
     <div class="row">
